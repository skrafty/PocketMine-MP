#!/bin/bash
DIR="$(cd -P "$( dirname "${BASH_SOURCE[0]}" )" && pwd)"
cd "$DIR"

DO_LOOP="no"

while getopts "p:f:l" OPTION 2> /dev/null; do
	case ${OPTION} in
		p)
			PHP_BINARY="$OPTARG"
			;;
		f)
			POCKETMINE_FILE="$OPTARG"
			;;
		l)
			DO_LOOP="yes"
			;;
		\?)
			break
			;;
	esac
done

if [ "$PHP_BINARY" == "" ]; then
	if [ -f ./bin/php7/bin/php ]; then
		export PHPRC=""
<<<<<<< HEAD
		PHP_BINARY="./bin/php5/bin/php"
	elif type php 2>/dev/null; then
=======
		PHP_BINARY="./bin/php7/bin/php"
	elif [ type php 2>/dev/null ]; then
>>>>>>> 9acbd85b
		PHP_BINARY=$(type -p php)
	else
		echo "Couldn't find a working PHP 7 binary, please use the installer."
		exit 1
	fi
fi

if [ "$POCKETMINE_FILE" == "" ]; then
	if [ -f ./PocketMine-MP.phar ]; then
		POCKETMINE_FILE="./PocketMine-MP.phar"
	elif [ -f ./src/pocketmine/PocketMine.php ]; then
		POCKETMINE_FILE="./src/pocketmine/PocketMine.php"
	else
		echo "Couldn't find a valid PocketMine-MP installation"
		exit 1
	fi
fi

LOOPS=0

set +e
while [ "$LOOPS" -eq 0 ] || [ "$DO_LOOP" == "yes" ]; do
	if [ "$DO_LOOP" == "yes" ]; then
		"$PHP_BINARY" "$POCKETMINE_FILE" $@
	else
		exec "$PHP_BINARY" "$POCKETMINE_FILE" $@
	fi
	((LOOPS++))
done

if [ ${LOOPS} -gt 1 ]; then
	echo "Restarted $LOOPS times"
fi<|MERGE_RESOLUTION|>--- conflicted
+++ resolved
@@ -24,13 +24,8 @@
 if [ "$PHP_BINARY" == "" ]; then
 	if [ -f ./bin/php7/bin/php ]; then
 		export PHPRC=""
-<<<<<<< HEAD
-		PHP_BINARY="./bin/php5/bin/php"
-	elif type php 2>/dev/null; then
-=======
 		PHP_BINARY="./bin/php7/bin/php"
 	elif [ type php 2>/dev/null ]; then
->>>>>>> 9acbd85b
 		PHP_BINARY=$(type -p php)
 	else
 		echo "Couldn't find a working PHP 7 binary, please use the installer."
